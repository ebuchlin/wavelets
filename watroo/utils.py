import copy
import numpy as np
import warnings
from . import AtrousTransform, B3spline, Coefficients, generalized_anscombe, convolution

__all__ = ['denoise', 'wow']


def prepare_params(param, ndims):
    if ndims == 2:
        if param is None:
            l = []
        elif type(param) is not list:
            l = [param]
        else:
            l = copy.copy(param)
    else:
        if type(param) is not list:
            if param is None:
                l = [[], ] * ndims
            else:
                l = [[param], ] * ndims
        else:
            if len(param) != ndims:
                raise ValueError("Invalid number of parameters")
            else:
                l = []
                for p in param:
                    l.append(prepare_params(p, 2))
                if None in l:
                    l[l.index(None)] = []
    return l


def enhance(*args, weights=None, denoise=None, soft_threshold=True, out=None, **kwargs):
    """
    Performs de-noising and / or enhancement by modification of wavelet
    coefficients

    De-noising is described in J.-L. Starck & F. Murtagh, Handbook of
    Astronomical Data Analysis, Springer-Verlag
    """

    img = args[0]

    if img.ndim == 3:
        channels = [0, 1, 2]
    else:
        channels = [Ellipsis]

    if out is None:
        out = np.empty_like(img)

    weights = prepare_params(weights, img.ndim)
    denoise = prepare_params(denoise, img.ndim)

    atrous = AtrousTransform(**kwargs)

    for c in channels:

        dns = denoise if c is Ellipsis else denoise[c]
        wgt = weights if c is Ellipsis else weights[c]

        if len(wgt) < len(dns):
            wgt.extend([1] * (len(dns) - len(wgt)))
        elif len(dns) < len(wgt):
            dns.extend([0] * (len(wgt) - len(dns)))

        coeffs = atrous(img[c], len(wgt))
        if len(args) == 2:
            coeffs.noise = args[1] if c is Ellipsis else args[1][c]
        else:
            coeffs.noise = coeffs.get_noise()

        coeffs.denoise(dns, weights=wgt, soft_threshold=soft_threshold)

        coeffs.data.sum(axis=0, out=out[c])

    return out


def denoise(data, scaling_function, weights, noise=None, bilateral=None, soft_threshold=True, anscombe=False):
    """
    Convenience function to denoise a data array
    :param data: ndarray-like, the data to denoise
    :param scaling_function: scaling function class, one of those defined in wavelets.py
    :param weights: list, weighting coefficients
    :param soft_threshold: boolean, whether to use sof or hard thresholding of the coefficients
    :return: a ndarray containing the denoised data
    """
    transform = AtrousTransform(scaling_function, bilateral=bilateral)
    if anscombe:
        data = generalized_anscombe(data)
    coefficients = transform(data, len(weights))
    coefficients.noise = noise
    coefficients.denoise(weights, soft_threshold=soft_threshold)
    synthesis = np.sum(coefficients, axis=0)
    if anscombe:
        return generalized_anscombe(synthesis, inverse=True)
    else:
        return synthesis


def wow(data,
        scaling_function=B3spline,
        n_scales=None,
        weights=[],
        whitening=True,
        denoise_coefficients=[],
        noise=None,
        bilateral=None,
        bilateral_scaling=False,
        soft_threshold=True,
        preserve_variance=False,
        gamma=3.2,
        gamma_min=None,
        gamma_max=None,
        h=0):

    if type(data) is np.ndarray:  # input is an image
        if data.dtype is np.int32 or data.dtype is np.int64 or data.dtype == '>f4':
            data = np.float64(data)
        max_scales = int(np.log2(min(data.shape)) - np.log2(len(scaling_function.coefficients_1d)))
        if n_scales is None:
            n_scales = max_scales
        elif n_scales > max_scales:
            n_scales = max_scales
        n_dims = data.ndim
    elif type(data) is Coefficients:  # input is already computed coefficients
        n_scales = len(data)-1
        n_dims = data[0].ndim
        scaling_function = data.scaling_function
    else:
        raise ValueError('Unknown input type')

<<<<<<< HEAD
    max_scales = len(scaling_function(2).sigma_e(bilateral=bilateral))
    if n_scales > max_scales:
        warnings.warn(f'Required number of scales larger than the maximum for scaling function. Using {max_scales}.')
=======
    max_scales = len(scaling_function(n_dims).sigma_e(bilateral=bilateral))
    if len(denoise_coefficients) >= max_scales:
        warnings.warn(f'Required number of scales lager then the maximum for scaling function. Using {max_scales}.')
>>>>>>> 799f292e
        n_scales = max_scales

    if bilateral is None:
        sigma_bilateral = None
    else:
        sigma_bilateral = copy.copy(bilateral) if type(bilateral) is list else [bilateral, ] * (n_scales+1)
        n_bilateral = len(sigma_bilateral)
        if n_bilateral <= n_scales:
            sigma_bilateral.extend([1, ] * (n_scales - n_bilateral + 1))

    if type(data) is np.ndarray:  # input is an image
        transform = AtrousTransform(scaling_function, bilateral=sigma_bilateral, bilateral_scaling=bilateral_scaling)
        coefficients = transform(data, n_scales)
        coefficients.noise = noise
    elif type(data) is Coefficients:  # input is already computed coefficients
        coefficients = data
    else:
        raise ValueError('Unknown input type')

    if h > 0:
        gamma_scaled = np.zeros_like(coefficients.data[0])

    recomposition_weights = copy.copy(weights)
    n_weights = len(recomposition_weights)
    if n_weights <= n_scales:
        recomposition_weights.extend([1, ] * (n_scales - n_weights + 1))

    scale_denoise_coefficients = copy.copy(denoise_coefficients)
    n_denoise_coefficients = len(scale_denoise_coefficients)
    if n_denoise_coefficients < n_scales:
        scale_denoise_coefficients.extend([0, ] * (n_scales - n_denoise_coefficients))
    if len(scale_denoise_coefficients) == n_scales:
        scale_denoise_coefficients.extend([1, ])

    pwr = []
    local_power = np.empty_like(coefficients.data[0])
    for s, (c, w, d) in enumerate(zip(coefficients.data,
                                      recomposition_weights,
                                      scale_denoise_coefficients)):
        power = c**2
        if preserve_variance:
            if s == n_scales:
                power_norm = np.std(c)
            else:
                power_norm = np.sqrt(np.mean(power))
        else:
            power_norm = 1
        if s == n_scales:
            if whitening:
                local_power = np.std(c)
            else:
                local_power = 1
        else:
            if whitening:
                atrous_kernel = coefficients.scaling_function.atrous_kernel(s)
                convolution(power, atrous_kernel, output=local_power)
                local_power[local_power <= 0] = 1e-15
                np.sqrt(local_power, out=local_power)
            else:
                local_power = 1
            c *= coefficients.significance(d, s, soft_threshold=soft_threshold)
        if h > 0:
            gamma_scaled += c
        pwr.append(local_power)
        c *= w * power_norm / pwr[s]

    recon = np.sum(coefficients, axis=0)

    if h > 0:
        if gamma_min is None:
            gamma_min = gamma_scaled.min()
        if gamma_max is None:
            gamma_max = gamma_scaled.max()
        gamma_scaled -= gamma_min
        gamma_scaled /= gamma_max - gamma_min
<<<<<<< HEAD
        gamma_scaled **= gamma
        recon = (1 - h)*recon + h * gamma_scaled
=======
        gamma_scaled[gamma_scaled < 0] = 0
        gamma_scaled **= 1/gamma
        recon = (1 - h)*recon + h*gamma_scaled
>>>>>>> 799f292e

    return recon, coefficients<|MERGE_RESOLUTION|>--- conflicted
+++ resolved
@@ -62,9 +62,9 @@
         wgt = weights if c is Ellipsis else weights[c]
 
         if len(wgt) < len(dns):
-            wgt.extend([1] * (len(dns) - len(wgt)))
+            wgt.extend([1]*(len(dns) - len(wgt)))
         elif len(dns) < len(wgt):
-            dns.extend([0] * (len(wgt) - len(dns)))
+            dns.extend([0]*(len(wgt) - len(dns)))
 
         coeffs = atrous(img[c], len(wgt))
         if len(args) == 2:
@@ -133,21 +133,15 @@
     else:
         raise ValueError('Unknown input type')
 
-<<<<<<< HEAD
-    max_scales = len(scaling_function(2).sigma_e(bilateral=bilateral))
-    if n_scales > max_scales:
-        warnings.warn(f'Required number of scales larger than the maximum for scaling function. Using {max_scales}.')
-=======
     max_scales = len(scaling_function(n_dims).sigma_e(bilateral=bilateral))
     if len(denoise_coefficients) >= max_scales:
         warnings.warn(f'Required number of scales lager then the maximum for scaling function. Using {max_scales}.')
->>>>>>> 799f292e
         n_scales = max_scales
 
     if bilateral is None:
         sigma_bilateral = None
     else:
-        sigma_bilateral = copy.copy(bilateral) if type(bilateral) is list else [bilateral, ] * (n_scales+1)
+        sigma_bilateral = copy.copy(bilateral) if type(bilateral) is list else [bilateral, ]*(n_scales+1)
         n_bilateral = len(sigma_bilateral)
         if n_bilateral <= n_scales:
             sigma_bilateral.extend([1, ] * (n_scales - n_bilateral + 1))
@@ -167,12 +161,12 @@
     recomposition_weights = copy.copy(weights)
     n_weights = len(recomposition_weights)
     if n_weights <= n_scales:
-        recomposition_weights.extend([1, ] * (n_scales - n_weights + 1))
+        recomposition_weights.extend([1, ]*(n_scales - n_weights + 1))
 
     scale_denoise_coefficients = copy.copy(denoise_coefficients)
     n_denoise_coefficients = len(scale_denoise_coefficients)
     if n_denoise_coefficients < n_scales:
-        scale_denoise_coefficients.extend([0, ] * (n_scales - n_denoise_coefficients))
+        scale_denoise_coefficients.extend([0, ]*(n_scales - n_denoise_coefficients))
     if len(scale_denoise_coefficients) == n_scales:
         scale_denoise_coefficients.extend([1, ])
 
@@ -206,7 +200,7 @@
         if h > 0:
             gamma_scaled += c
         pwr.append(local_power)
-        c *= w * power_norm / pwr[s]
+        c *= w*power_norm/pwr[s]
 
     recon = np.sum(coefficients, axis=0)
 
@@ -217,13 +211,8 @@
             gamma_max = gamma_scaled.max()
         gamma_scaled -= gamma_min
         gamma_scaled /= gamma_max - gamma_min
-<<<<<<< HEAD
-        gamma_scaled **= gamma
-        recon = (1 - h)*recon + h * gamma_scaled
-=======
         gamma_scaled[gamma_scaled < 0] = 0
         gamma_scaled **= 1/gamma
         recon = (1 - h)*recon + h*gamma_scaled
->>>>>>> 799f292e
 
     return recon, coefficients